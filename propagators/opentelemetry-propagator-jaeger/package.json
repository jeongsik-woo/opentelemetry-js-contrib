--- conflicted
+++ resolved
@@ -60,13 +60,8 @@
     "mocha": "6.2.3",
     "nyc": "15.1.0",
     "rimraf": "3.0.2",
-<<<<<<< HEAD
     "sinon": "9.0.2",
-    "ts-loader": "6.2.2",
-=======
-    "sinon": "7.5.0",
     "ts-loader": "7.0.5",
->>>>>>> 7e63103f
     "ts-mocha": "6.0.0",
     "ts-node": "8.10.2",
     "tslint-consistent-codestyle": "1.16.0",
